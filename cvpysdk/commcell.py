#!/usr/bin/env python
# -*- coding: utf-8 -*-

# --------------------------------------------------------------------------
# Copyright ©2016 Commvault Systems, Inc.
# See LICENSE.txt in the project root for
# license information.
# --------------------------------------------------------------------------

"""Main file for performing operations on Commcell via REST API.

Commcell is the main class for the CVPySDK python package.

Commcell: Initializes a connection to the commcell and is a wrapper for the entire commcell ops.

Commcell:
    __init__(webconsole_hostname,
             commcell_username,
             commcell_password)  --  initialise object of the Commcell class

    __repr__()                   --  return the name of the commcell, user is connected to,
                                        along with the user name of the connected user

    __enter__()                  --  returns the current instance, using the "with" context manager

    __exit__()                   --  logs out the user associated with the current instance

    _attribs_()                  --  initializes the objects of the classes given in the input list

    _init_attrib_()              --  initializes the object of the class given as input and stores
                                        in the given input dictionary with class name as key

    _update_response_()          --  returns only the relevant response for the response received
                                        from the server

    _remove_attribs_()           --  removes all the attributs associated with the commcell
                                        object upon logout

    _get_commserv_name()         --  returns the commserv name

    logout()                     --  logs out the user associated with the current instance

    request()                    --  runs an input HTTP request on the API specified,
                                        and returns its response

"""

from __future__ import absolute_import
from __future__ import unicode_literals

import getpass

from base64 import b64encode
from threading import Thread
from requests.exceptions import ConnectionError, SSLError

try:
    # Python 2 import
    from Queue import Queue
except ImportError:
    # Python 3 import
    from queue import Queue


from .services import get_services
from .cvpysdk import CVPySDK
from .client import Clients
from .alert import Alerts
from .storage import MediaAgents
from .storage import DiskLibraries
from .storage import StoragePolicies
from .storage import SchedulePolicies
from .usergroup import UserGroups
from .workflow import WorkFlow
from .exception import SDKException
from .clientgroup import ClientGroups
<<<<<<< HEAD
from .datacube import Datacube
=======
from .globalfilter import GlobalFilters
>>>>>>> 4fad1a1b


class Commcell(object):
    """Class for establishing a session to the Commcell via Commvault REST API."""

    def __init__(self, webconsole_hostname, commcell_username, commcell_password=None):
        """Initialize the Commcell object with the values required for doing the api operations.

            Args:
                webconsole_hostname  (str)  --  webconsole host name/ip; webclient.company.com

                commcell_username    (str)  --  username of the user to log in to commcell console

                commcell_password    (str)  --  plain text password to log in to commcell console
                    default: None

            Returns:
                object - instance of this class

            Raises:
                SDKException:
                    if the web service is down or not reachable

                    if no token is received upon log in
        """
        web_service = [
            r'https://{0}/webconsole/api/'.format(webconsole_hostname),
            r'http://{0}/webconsole/api/'.format(webconsole_hostname)
        ]

        self._user = commcell_username

        self._headers = {
            'Host': webconsole_hostname,
            'Accept': 'application/json',
            'Content-type': 'application/json',
            'Authtoken': None
        }

        if commcell_password is None:
            commcell_password = getpass.getpass('Please enter the Commcell Password: ')

        if isinstance(commcell_password, dict):
            self._password = commcell_password
        else:
            # encodes the plain text password using base64 encoding
            self._password = b64encode(commcell_password.encode()).decode()

        self._cvpysdk_object = CVPySDK(self)

        # Checks if the service is running or not
        for service in web_service:
            self._web_service = service
            try:
                if self._cvpysdk_object._is_valid_service_():
                    break
            except (ConnectionError, SSLError):
                continue
        else:
            raise SDKException('Commcell', '101')

        # Initialize all the services with this commcell service
        self._services = get_services(self._web_service)

        self.__user_guid = None

        if isinstance(commcell_password, dict):
            if self._password['Authtoken'].startswith('QSDK '):
                self._headers['Authtoken'] = self._password['Authtoken']
            else:
                self._headers['Authtoken'] = '{0}{1}'.format('QSDK ', self._password['Authtoken'])
        else:
            # Login to the commcell with the credentials provided
            # and store the token in the headers
            self._headers['Authtoken'], self.__user_guid = self._cvpysdk_object._login_()

        if not self._headers['Authtoken']:
            raise SDKException('Commcell', '102')

        sdk_classes = [
            Clients,
            Alerts,
            MediaAgents,
            DiskLibraries,
            StoragePolicies,
            SchedulePolicies,
            UserGroups,
            WorkFlow,
            ClientGroups,
<<<<<<< HEAD
            Datacube
=======
            GlobalFilters
>>>>>>> 4fad1a1b
        ]

        sdk_dict = self._attribs_(sdk_classes)

        self.clients = sdk_dict[Clients]
        self.alerts = sdk_dict[Alerts]
        self.media_agents = sdk_dict[MediaAgents]
        self.disk_libraries = sdk_dict[DiskLibraries]
        self.storage_policies = sdk_dict[StoragePolicies]
        self.schedule_policies = sdk_dict[SchedulePolicies]
        self.user_groups = sdk_dict[UserGroups]
        self.workflows = sdk_dict[WorkFlow]
        self.client_groups = sdk_dict[ClientGroups]
<<<<<<< HEAD
        self.datacube = sdk_dict[Datacube]
=======
        self.global_filters = sdk_dict[GlobalFilters]
>>>>>>> 4fad1a1b

        self._commserv_name = self._get_commserv_name()

    def __repr__(self):
        """String representation of the instance of this class.

            Returns:
                str - string about the details of the Commcell class instance
        """
        representation_string = 'Commcell class instance of Commcell: "{0}", for User: "{1}"'
        return representation_string.format(self._headers['Host'], self._user)

    def __enter__(self):
        """Returns the current instance.

            Returns:
                object - the initialized instance referred by self
        """
        return self

    def __exit__(self, exception_type, exception_value, traceback):
        """Logs out the user associated with the current instance."""
        output = self._cvpysdk_object._logout_()
        self._remove_attribs_()
        return output

    def _attribs_(self, sdk_classes):
        """Initializes the objects of the classes in the sdk_classes list given as input.

            Args:
                sdk_classes (list)  --  list containing the classes to initialize the object of

            Returns:
                dict - dict consisting of the class name as key and the class object as its value
        """
        sdk_dict = {}

        self._queue = Queue()

        for sdk_class in sdk_classes:
            thread = Thread(target=self._init_attrib_, args=(sdk_class, sdk_dict))
            thread.start()
            self._queue.put(thread)

        self._queue.join()

        return sdk_dict

    def _init_attrib_(self, sdk_class, sdk_dict):
        """Initializes the object of the sdk_class given as input, and stores it
            with the class name as the key to the sdk_dict.

            Args:
                sdk_class (class)  --  sdk class to initialize the object of

                sdk_dict  (dict)   --  dict to store the class object as value,
                                        with the class name as key
        """
        try:
            sdk_dict[sdk_class] = sdk_class(self)
        except SDKException:
            sdk_dict[sdk_class] = None
        finally:
            self._queue.task_done()

    def _update_response_(self, input_string):
        """Returns only the relevant response from the response received from the server.

            Args:
                input_string (str)  --  input string to retrieve the relevant response from

            Returns:
                str - final response to be used
        """
        if '<title>' in input_string and '</title>' in input_string:
            response_string = input_string.split("<title>")[1]
            response_string = response_string.split("</title>")[0]
            return response_string
        else:
            return input_string

    def _remove_attribs_(self):
        """Removes all the attributes associated with the instance of this class."""
        del self.clients
        del self.alerts
        del self.media_agents
        del self.disk_libraries
        del self.storage_policies
        del self.schedule_policies
        del self.user_groups
        del self.workflows
        del self.global_filters
        del self.client_groups
        del self.datacube
        del self.__user_guid
        del self._web_service
        del self._cvpysdk_object
        del self._password
        del self._services
        del self

    def _get_commserv_name(self):
        """Returns the CommServ name

            Returns:
                commserv name if found

                None if commserv name is not found

            Raises:
                SDKException:
                    if failed to get commserv name

                    if response received is empty

                    if response is not success
        """
        request_url = self._services['COMMSERV']

        flag, response = self._cvpysdk_object.make_request(
            'GET', request_url
        )

        if flag:
            if response.json():
                if 'commcell' in response.json():
                    if 'commCellName' in response.json()['commcell']:
                        return response.json()['commcell']['commCellName']
                else:
                    raise SDKException('Commcell', '103')
            else:
                raise SDKException('Response', '102')
        else:
            response_string = self._update_response_(response.text)
            raise SDKException('Response', '101', response_string)

        return None

    @property
    def commserv_name(self):
        """Returns the commserver name"""
        return self._commserv_name

    def logout(self):
        """Logs out the user associated with the current instance."""
        if self._headers['Authtoken'] is None:
            return 'User already logged out.'
        else:
            output = self._cvpysdk_object._logout_()
            self._remove_attribs_()
            return output

    def request(self, request_type, request_url, request_body=None):
        """Runs the request of the type specified on the request URL, with the body passed
            in the arguments.

            Args:
                request_type (str)   --  type of HTTP request to run on the Commcell
                    e.g.; POST, GET, PUT, DELETE

                request_url  (str)   --  API name to run the request on with params, if any
                    e.g.; Backupset, Agent, Client, Client/{clientId}, ..., etc.

                request_body (dict)  --  JSON request body to pass along with the request
                    default: None

            Returns:
                object - the response received from the server
        """
        request_url = self._web_service + request_url

        flag, response = self._cvpysdk_object.make_request(
            request_type.upper(), request_url, request_body
        )

        return response
<|MERGE_RESOLUTION|>--- conflicted
+++ resolved
@@ -1,369 +1,360 @@
-#!/usr/bin/env python
-# -*- coding: utf-8 -*-
-
-# --------------------------------------------------------------------------
-# Copyright ©2016 Commvault Systems, Inc.
-# See LICENSE.txt in the project root for
-# license information.
-# --------------------------------------------------------------------------
-
-"""Main file for performing operations on Commcell via REST API.
-
-Commcell is the main class for the CVPySDK python package.
-
-Commcell: Initializes a connection to the commcell and is a wrapper for the entire commcell ops.
-
-Commcell:
-    __init__(webconsole_hostname,
-             commcell_username,
-             commcell_password)  --  initialise object of the Commcell class
-
-    __repr__()                   --  return the name of the commcell, user is connected to,
-                                        along with the user name of the connected user
-
-    __enter__()                  --  returns the current instance, using the "with" context manager
-
-    __exit__()                   --  logs out the user associated with the current instance
-
-    _attribs_()                  --  initializes the objects of the classes given in the input list
-
-    _init_attrib_()              --  initializes the object of the class given as input and stores
-                                        in the given input dictionary with class name as key
-
-    _update_response_()          --  returns only the relevant response for the response received
-                                        from the server
-
-    _remove_attribs_()           --  removes all the attributs associated with the commcell
-                                        object upon logout
-
-    _get_commserv_name()         --  returns the commserv name
-
-    logout()                     --  logs out the user associated with the current instance
-
-    request()                    --  runs an input HTTP request on the API specified,
-                                        and returns its response
-
-"""
-
-from __future__ import absolute_import
-from __future__ import unicode_literals
-
-import getpass
-
-from base64 import b64encode
-from threading import Thread
-from requests.exceptions import ConnectionError, SSLError
-
-try:
-    # Python 2 import
-    from Queue import Queue
-except ImportError:
-    # Python 3 import
-    from queue import Queue
-
-
-from .services import get_services
-from .cvpysdk import CVPySDK
-from .client import Clients
-from .alert import Alerts
-from .storage import MediaAgents
-from .storage import DiskLibraries
-from .storage import StoragePolicies
-from .storage import SchedulePolicies
-from .usergroup import UserGroups
-from .workflow import WorkFlow
-from .exception import SDKException
-from .clientgroup import ClientGroups
-<<<<<<< HEAD
-from .datacube import Datacube
-=======
-from .globalfilter import GlobalFilters
->>>>>>> 4fad1a1b
-
-
-class Commcell(object):
-    """Class for establishing a session to the Commcell via Commvault REST API."""
-
-    def __init__(self, webconsole_hostname, commcell_username, commcell_password=None):
-        """Initialize the Commcell object with the values required for doing the api operations.
-
-            Args:
-                webconsole_hostname  (str)  --  webconsole host name/ip; webclient.company.com
-
-                commcell_username    (str)  --  username of the user to log in to commcell console
-
-                commcell_password    (str)  --  plain text password to log in to commcell console
-                    default: None
-
-            Returns:
-                object - instance of this class
-
-            Raises:
-                SDKException:
-                    if the web service is down or not reachable
-
-                    if no token is received upon log in
-        """
-        web_service = [
-            r'https://{0}/webconsole/api/'.format(webconsole_hostname),
-            r'http://{0}/webconsole/api/'.format(webconsole_hostname)
-        ]
-
-        self._user = commcell_username
-
-        self._headers = {
-            'Host': webconsole_hostname,
-            'Accept': 'application/json',
-            'Content-type': 'application/json',
-            'Authtoken': None
-        }
-
-        if commcell_password is None:
-            commcell_password = getpass.getpass('Please enter the Commcell Password: ')
-
-        if isinstance(commcell_password, dict):
-            self._password = commcell_password
-        else:
-            # encodes the plain text password using base64 encoding
-            self._password = b64encode(commcell_password.encode()).decode()
-
-        self._cvpysdk_object = CVPySDK(self)
-
-        # Checks if the service is running or not
-        for service in web_service:
-            self._web_service = service
-            try:
-                if self._cvpysdk_object._is_valid_service_():
-                    break
-            except (ConnectionError, SSLError):
-                continue
-        else:
-            raise SDKException('Commcell', '101')
-
-        # Initialize all the services with this commcell service
-        self._services = get_services(self._web_service)
-
-        self.__user_guid = None
-
-        if isinstance(commcell_password, dict):
-            if self._password['Authtoken'].startswith('QSDK '):
-                self._headers['Authtoken'] = self._password['Authtoken']
-            else:
-                self._headers['Authtoken'] = '{0}{1}'.format('QSDK ', self._password['Authtoken'])
-        else:
-            # Login to the commcell with the credentials provided
-            # and store the token in the headers
-            self._headers['Authtoken'], self.__user_guid = self._cvpysdk_object._login_()
-
-        if not self._headers['Authtoken']:
-            raise SDKException('Commcell', '102')
-
-        sdk_classes = [
-            Clients,
-            Alerts,
-            MediaAgents,
-            DiskLibraries,
-            StoragePolicies,
-            SchedulePolicies,
-            UserGroups,
-            WorkFlow,
-            ClientGroups,
-<<<<<<< HEAD
-            Datacube
-=======
-            GlobalFilters
->>>>>>> 4fad1a1b
-        ]
-
-        sdk_dict = self._attribs_(sdk_classes)
-
-        self.clients = sdk_dict[Clients]
-        self.alerts = sdk_dict[Alerts]
-        self.media_agents = sdk_dict[MediaAgents]
-        self.disk_libraries = sdk_dict[DiskLibraries]
-        self.storage_policies = sdk_dict[StoragePolicies]
-        self.schedule_policies = sdk_dict[SchedulePolicies]
-        self.user_groups = sdk_dict[UserGroups]
-        self.workflows = sdk_dict[WorkFlow]
-        self.client_groups = sdk_dict[ClientGroups]
-<<<<<<< HEAD
-        self.datacube = sdk_dict[Datacube]
-=======
-        self.global_filters = sdk_dict[GlobalFilters]
->>>>>>> 4fad1a1b
-
-        self._commserv_name = self._get_commserv_name()
-
-    def __repr__(self):
-        """String representation of the instance of this class.
-
-            Returns:
-                str - string about the details of the Commcell class instance
-        """
-        representation_string = 'Commcell class instance of Commcell: "{0}", for User: "{1}"'
-        return representation_string.format(self._headers['Host'], self._user)
-
-    def __enter__(self):
-        """Returns the current instance.
-
-            Returns:
-                object - the initialized instance referred by self
-        """
-        return self
-
-    def __exit__(self, exception_type, exception_value, traceback):
-        """Logs out the user associated with the current instance."""
-        output = self._cvpysdk_object._logout_()
-        self._remove_attribs_()
-        return output
-
-    def _attribs_(self, sdk_classes):
-        """Initializes the objects of the classes in the sdk_classes list given as input.
-
-            Args:
-                sdk_classes (list)  --  list containing the classes to initialize the object of
-
-            Returns:
-                dict - dict consisting of the class name as key and the class object as its value
-        """
-        sdk_dict = {}
-
-        self._queue = Queue()
-
-        for sdk_class in sdk_classes:
-            thread = Thread(target=self._init_attrib_, args=(sdk_class, sdk_dict))
-            thread.start()
-            self._queue.put(thread)
-
-        self._queue.join()
-
-        return sdk_dict
-
-    def _init_attrib_(self, sdk_class, sdk_dict):
-        """Initializes the object of the sdk_class given as input, and stores it
-            with the class name as the key to the sdk_dict.
-
-            Args:
-                sdk_class (class)  --  sdk class to initialize the object of
-
-                sdk_dict  (dict)   --  dict to store the class object as value,
-                                        with the class name as key
-        """
-        try:
-            sdk_dict[sdk_class] = sdk_class(self)
-        except SDKException:
-            sdk_dict[sdk_class] = None
-        finally:
-            self._queue.task_done()
-
-    def _update_response_(self, input_string):
-        """Returns only the relevant response from the response received from the server.
-
-            Args:
-                input_string (str)  --  input string to retrieve the relevant response from
-
-            Returns:
-                str - final response to be used
-        """
-        if '<title>' in input_string and '</title>' in input_string:
-            response_string = input_string.split("<title>")[1]
-            response_string = response_string.split("</title>")[0]
-            return response_string
-        else:
-            return input_string
-
-    def _remove_attribs_(self):
-        """Removes all the attributes associated with the instance of this class."""
-        del self.clients
-        del self.alerts
-        del self.media_agents
-        del self.disk_libraries
-        del self.storage_policies
-        del self.schedule_policies
-        del self.user_groups
-        del self.workflows
-        del self.global_filters
-        del self.client_groups
-        del self.datacube
-        del self.__user_guid
-        del self._web_service
-        del self._cvpysdk_object
-        del self._password
-        del self._services
-        del self
-
-    def _get_commserv_name(self):
-        """Returns the CommServ name
-
-            Returns:
-                commserv name if found
-
-                None if commserv name is not found
-
-            Raises:
-                SDKException:
-                    if failed to get commserv name
-
-                    if response received is empty
-
-                    if response is not success
-        """
-        request_url = self._services['COMMSERV']
-
-        flag, response = self._cvpysdk_object.make_request(
-            'GET', request_url
-        )
-
-        if flag:
-            if response.json():
-                if 'commcell' in response.json():
-                    if 'commCellName' in response.json()['commcell']:
-                        return response.json()['commcell']['commCellName']
-                else:
-                    raise SDKException('Commcell', '103')
-            else:
-                raise SDKException('Response', '102')
-        else:
-            response_string = self._update_response_(response.text)
-            raise SDKException('Response', '101', response_string)
-
-        return None
-
-    @property
-    def commserv_name(self):
-        """Returns the commserver name"""
-        return self._commserv_name
-
-    def logout(self):
-        """Logs out the user associated with the current instance."""
-        if self._headers['Authtoken'] is None:
-            return 'User already logged out.'
-        else:
-            output = self._cvpysdk_object._logout_()
-            self._remove_attribs_()
-            return output
-
-    def request(self, request_type, request_url, request_body=None):
-        """Runs the request of the type specified on the request URL, with the body passed
-            in the arguments.
-
-            Args:
-                request_type (str)   --  type of HTTP request to run on the Commcell
-                    e.g.; POST, GET, PUT, DELETE
-
-                request_url  (str)   --  API name to run the request on with params, if any
-                    e.g.; Backupset, Agent, Client, Client/{clientId}, ..., etc.
-
-                request_body (dict)  --  JSON request body to pass along with the request
-                    default: None
-
-            Returns:
-                object - the response received from the server
-        """
-        request_url = self._web_service + request_url
-
-        flag, response = self._cvpysdk_object.make_request(
-            request_type.upper(), request_url, request_body
-        )
-
-        return response
+#!/usr/bin/env python
+# -*- coding: utf-8 -*-
+
+# --------------------------------------------------------------------------
+# Copyright ©2016 Commvault Systems, Inc.
+# See LICENSE.txt in the project root for
+# license information.
+# --------------------------------------------------------------------------
+
+"""Main file for performing operations on Commcell via REST API.
+
+Commcell is the main class for the CVPySDK python package.
+
+Commcell: Initializes a connection to the commcell and is a wrapper for the entire commcell ops.
+
+Commcell:
+    __init__(webconsole_hostname,
+             commcell_username,
+             commcell_password)  --  initialise object of the Commcell class
+
+    __repr__()                   --  return the name of the commcell, user is connected to,
+                                        along with the user name of the connected user
+
+    __enter__()                  --  returns the current instance, using the "with" context manager
+
+    __exit__()                   --  logs out the user associated with the current instance
+
+    _attribs_()                  --  initializes the objects of the classes given in the input list
+
+    _init_attrib_()              --  initializes the object of the class given as input and stores
+                                        in the given input dictionary with class name as key
+
+    _update_response_()          --  returns only the relevant response for the response received
+                                        from the server
+
+    _remove_attribs_()           --  removes all the attributs associated with the commcell
+                                        object upon logout
+
+    _get_commserv_name()         --  returns the commserv name
+
+    logout()                     --  logs out the user associated with the current instance
+
+    request()                    --  runs an input HTTP request on the API specified,
+                                        and returns its response
+
+"""
+
+from __future__ import absolute_import
+from __future__ import unicode_literals
+
+import getpass
+
+from base64 import b64encode
+from threading import Thread
+from requests.exceptions import ConnectionError, SSLError
+
+try:
+    # Python 2 import
+    from Queue import Queue
+except ImportError:
+    # Python 3 import
+    from queue import Queue
+
+
+from .services import get_services
+from .cvpysdk import CVPySDK
+from .client import Clients
+from .alert import Alerts
+from .storage import MediaAgents
+from .storage import DiskLibraries
+from .storage import StoragePolicies
+from .storage import SchedulePolicies
+from .usergroup import UserGroups
+from .workflow import WorkFlow
+from .exception import SDKException
+from .clientgroup import ClientGroups
+from .datacube import Datacube
+from .globalfilter import GlobalFilters
+
+
+class Commcell(object):
+    """Class for establishing a session to the Commcell via Commvault REST API."""
+
+    def __init__(self, webconsole_hostname, commcell_username, commcell_password=None):
+        """Initialize the Commcell object with the values required for doing the api operations.
+
+            Args:
+                webconsole_hostname  (str)  --  webconsole host name/ip; webclient.company.com
+
+                commcell_username    (str)  --  username of the user to log in to commcell console
+
+                commcell_password    (str)  --  plain text password to log in to commcell console
+                    default: None
+
+            Returns:
+                object - instance of this class
+
+            Raises:
+                SDKException:
+                    if the web service is down or not reachable
+
+                    if no token is received upon log in
+        """
+        web_service = [
+            r'https://{0}/webconsole/api/'.format(webconsole_hostname),
+            r'http://{0}/webconsole/api/'.format(webconsole_hostname)
+        ]
+
+        self._user = commcell_username
+
+        self._headers = {
+            'Host': webconsole_hostname,
+            'Accept': 'application/json',
+            'Content-type': 'application/json',
+            'Authtoken': None
+        }
+
+        if commcell_password is None:
+            commcell_password = getpass.getpass('Please enter the Commcell Password: ')
+
+        if isinstance(commcell_password, dict):
+            self._password = commcell_password
+        else:
+            # encodes the plain text password using base64 encoding
+            self._password = b64encode(commcell_password.encode()).decode()
+
+        self._cvpysdk_object = CVPySDK(self)
+
+        # Checks if the service is running or not
+        for service in web_service:
+            self._web_service = service
+            try:
+                if self._cvpysdk_object._is_valid_service_():
+                    break
+            except (ConnectionError, SSLError):
+                continue
+        else:
+            raise SDKException('Commcell', '101')
+
+        # Initialize all the services with this commcell service
+        self._services = get_services(self._web_service)
+
+        self.__user_guid = None
+
+        if isinstance(commcell_password, dict):
+            if self._password['Authtoken'].startswith('QSDK '):
+                self._headers['Authtoken'] = self._password['Authtoken']
+            else:
+                self._headers['Authtoken'] = '{0}{1}'.format('QSDK ', self._password['Authtoken'])
+        else:
+            # Login to the commcell with the credentials provided
+            # and store the token in the headers
+            self._headers['Authtoken'], self.__user_guid = self._cvpysdk_object._login_()
+
+        if not self._headers['Authtoken']:
+            raise SDKException('Commcell', '102')
+
+        sdk_classes = [
+            Clients,
+            Alerts,
+            MediaAgents,
+            DiskLibraries,
+            StoragePolicies,
+            SchedulePolicies,
+            UserGroups,
+            WorkFlow,
+            ClientGroups,
+            Datacube
+            GlobalFilters
+        ]
+
+        sdk_dict = self._attribs_(sdk_classes)
+
+        self.clients = sdk_dict[Clients]
+        self.alerts = sdk_dict[Alerts]
+        self.media_agents = sdk_dict[MediaAgents]
+        self.disk_libraries = sdk_dict[DiskLibraries]
+        self.storage_policies = sdk_dict[StoragePolicies]
+        self.schedule_policies = sdk_dict[SchedulePolicies]
+        self.user_groups = sdk_dict[UserGroups]
+        self.workflows = sdk_dict[WorkFlow]
+        self.client_groups = sdk_dict[ClientGroups]
+        self.datacube = sdk_dict[Datacube]
+        self.global_filters = sdk_dict[GlobalFilters]
+
+        self._commserv_name = self._get_commserv_name()
+
+    def __repr__(self):
+        """String representation of the instance of this class.
+
+            Returns:
+                str - string about the details of the Commcell class instance
+        """
+        representation_string = 'Commcell class instance of Commcell: "{0}", for User: "{1}"'
+        return representation_string.format(self._headers['Host'], self._user)
+
+    def __enter__(self):
+        """Returns the current instance.
+
+            Returns:
+                object - the initialized instance referred by self
+        """
+        return self
+
+    def __exit__(self, exception_type, exception_value, traceback):
+        """Logs out the user associated with the current instance."""
+        output = self._cvpysdk_object._logout_()
+        self._remove_attribs_()
+        return output
+
+    def _attribs_(self, sdk_classes):
+        """Initializes the objects of the classes in the sdk_classes list given as input.
+
+            Args:
+                sdk_classes (list)  --  list containing the classes to initialize the object of
+
+            Returns:
+                dict - dict consisting of the class name as key and the class object as its value
+        """
+        sdk_dict = {}
+
+        self._queue = Queue()
+
+        for sdk_class in sdk_classes:
+            thread = Thread(target=self._init_attrib_, args=(sdk_class, sdk_dict))
+            thread.start()
+            self._queue.put(thread)
+
+        self._queue.join()
+
+        return sdk_dict
+
+    def _init_attrib_(self, sdk_class, sdk_dict):
+        """Initializes the object of the sdk_class given as input, and stores it
+            with the class name as the key to the sdk_dict.
+
+            Args:
+                sdk_class (class)  --  sdk class to initialize the object of
+
+                sdk_dict  (dict)   --  dict to store the class object as value,
+                                        with the class name as key
+        """
+        try:
+            sdk_dict[sdk_class] = sdk_class(self)
+        except SDKException:
+            sdk_dict[sdk_class] = None
+        finally:
+            self._queue.task_done()
+
+    def _update_response_(self, input_string):
+        """Returns only the relevant response from the response received from the server.
+
+            Args:
+                input_string (str)  --  input string to retrieve the relevant response from
+
+            Returns:
+                str - final response to be used
+        """
+        if '<title>' in input_string and '</title>' in input_string:
+            response_string = input_string.split("<title>")[1]
+            response_string = response_string.split("</title>")[0]
+            return response_string
+        else:
+            return input_string
+
+    def _remove_attribs_(self):
+        """Removes all the attributes associated with the instance of this class."""
+        del self.clients
+        del self.alerts
+        del self.media_agents
+        del self.disk_libraries
+        del self.storage_policies
+        del self.schedule_policies
+        del self.user_groups
+        del self.workflows
+        del self.global_filters
+        del self.client_groups
+        del self.datacube
+        del self.__user_guid
+        del self._web_service
+        del self._cvpysdk_object
+        del self._password
+        del self._services
+        del self
+
+    def _get_commserv_name(self):
+        """Returns the CommServ name
+
+            Returns:
+                commserv name if found
+
+                None if commserv name is not found
+
+            Raises:
+                SDKException:
+                    if failed to get commserv name
+
+                    if response received is empty
+
+                    if response is not success
+        """
+        request_url = self._services['COMMSERV']
+
+        flag, response = self._cvpysdk_object.make_request(
+            'GET', request_url
+        )
+
+        if flag:
+            if response.json():
+                if 'commcell' in response.json():
+                    if 'commCellName' in response.json()['commcell']:
+                        return response.json()['commcell']['commCellName']
+                else:
+                    raise SDKException('Commcell', '103')
+            else:
+                raise SDKException('Response', '102')
+        else:
+            response_string = self._update_response_(response.text)
+            raise SDKException('Response', '101', response_string)
+
+        return None
+
+    @property
+    def commserv_name(self):
+        """Returns the commserver name"""
+        return self._commserv_name
+
+    def logout(self):
+        """Logs out the user associated with the current instance."""
+        if self._headers['Authtoken'] is None:
+            return 'User already logged out.'
+        else:
+            output = self._cvpysdk_object._logout_()
+            self._remove_attribs_()
+            return output
+
+    def request(self, request_type, request_url, request_body=None):
+        """Runs the request of the type specified on the request URL, with the body passed
+            in the arguments.
+
+            Args:
+                request_type (str)   --  type of HTTP request to run on the Commcell
+                    e.g.; POST, GET, PUT, DELETE
+
+                request_url  (str)   --  API name to run the request on with params, if any
+                    e.g.; Backupset, Agent, Client, Client/{clientId}, ..., etc.
+
+                request_body (dict)  --  JSON request body to pass along with the request
+                    default: None
+
+            Returns:
+                object - the response received from the server
+        """
+        request_url = self._web_service + request_url
+
+        flag, response = self._cvpysdk_object.make_request(
+            request_type.upper(), request_url, request_body
+        )
+
+        return response